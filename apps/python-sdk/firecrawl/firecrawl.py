"""
FirecrawlApp Module

This module provides a class `FirecrawlApp` for interacting with the Firecrawl API.
It includes methods to scrape URLs, perform searches, initiate and monitor crawl jobs,
and check the status of these jobs. The module uses requests for HTTP communication
and handles retries for certain HTTP status codes.

Classes:
    - FirecrawlApp: Main class for interacting with the Firecrawl API.
"""
import logging
import os
import time
from typing import Any, Dict, Optional

import requests

logger : logging.Logger = logging.getLogger("firecrawl")

class FirecrawlApp:
    """
    Initialize the FirecrawlApp instance.

    Args:
        api_key (Optional[str]): API key for authenticating with the Firecrawl API.
        api_url (Optional[str]): Base URL for the Firecrawl API.
    """
    def __init__(self, api_key: Optional[str] = None, api_url: Optional[str] = None) -> None:
        self.api_key = api_key or os.getenv('FIRECRAWL_API_KEY')
        if self.api_key is None:
            logger.warning("No API key provided")
            raise ValueError('No API key provided')
        else:
            logger.debug("Initialized FirecrawlApp with API key: %s", self.api_key)

        self.api_url = api_url or os.getenv('FIRECRAWL_API_URL', 'https://api.firecrawl.dev')
<<<<<<< HEAD
=======
        if self.api_url != 'https://api.firecrawl.dev':
            logger.debug("Initialized FirecrawlApp with API URL: %s", self.api_url)
>>>>>>> cc2e3f05

    def scrape_url(self, url: str, params: Optional[Dict[str, Any]] = None) -> Any:
        """
        Scrape the specified URL using the Firecrawl API.

        Args:
            url (str): The URL to scrape.
            params (Optional[Dict[str, Any]]): Additional parameters for the scrape request.

        Returns:
            Any: The scraped data if the request is successful.

        Raises:
            Exception: If the scrape request fails.
        """

        headers = self._prepare_headers()

        # Prepare the base scrape parameters with the URL
        scrape_params = {'url': url}

        # If there are additional params, process them
        if params:
            # Initialize extractorOptions if present
            extractor_options = params.get('extractorOptions', {})
            # Check and convert the extractionSchema if it's a Pydantic model
            if 'extractionSchema' in extractor_options:
                if hasattr(extractor_options['extractionSchema'], 'schema'):
                    extractor_options['extractionSchema'] = extractor_options['extractionSchema'].schema()
                # Ensure 'mode' is set, defaulting to 'llm-extraction' if not explicitly provided
                extractor_options['mode'] = extractor_options.get('mode', 'llm-extraction')
                # Update the scrape_params with the processed extractorOptions
                scrape_params['extractorOptions'] = extractor_options

            # Include any other params directly at the top level of scrape_params
            for key, value in params.items():
                if key != 'extractorOptions':
                    scrape_params[key] = value
        # Make the POST request with the prepared headers and JSON data
        response = requests.post(
            f'{self.api_url}/v0/scrape',
            headers=headers,
            json=scrape_params,
        )
        if response.status_code == 200:
            response = response.json()
            if response['success'] and 'data' in response:
                return response['data']
            else:
                raise Exception(f'Failed to scrape URL. Error: {response["error"]}')
        else:
            self._handle_error(response, 'scrape URL')

    def search(self, query: str, params: Optional[Dict[str, Any]] = None) -> Any:
        """
        Perform a search using the Firecrawl API.

        Args:
            query (str): The search query.
            params (Optional[Dict[str, Any]]): Additional parameters for the search request.

        Returns:
            Any: The search results if the request is successful.

        Raises:
            Exception: If the search request fails.
        """
        headers = self._prepare_headers()
        json_data = {'query': query}
        if params:
            json_data.update(params)
        response = requests.post(
            f'{self.api_url}/v0/search',
            headers=headers,
            json=json_data
        )
        if response.status_code == 200:
            response = response.json()

            if response['success'] and 'data' in response:
                return response['data']
            else:
                raise Exception(f'Failed to search. Error: {response["error"]}')

        else:
            self._handle_error(response, 'search')

    def crawl_url(self, url: str,
                  params: Optional[Dict[str, Any]] = None,
                  wait_until_done: bool = True,
                  poll_interval: int = 2,
                  idempotency_key: Optional[str] = None) -> Any:
        """
        Initiate a crawl job for the specified URL using the Firecrawl API.

        Args:
            url (str): The URL to crawl.
            params (Optional[Dict[str, Any]]): Additional parameters for the crawl request.
            wait_until_done (bool): Whether to wait until the crawl job is completed.
            poll_interval (int): Time in seconds between status checks when waiting for job completion.
            idempotency_key (Optional[str]): A unique uuid key to ensure idempotency of requests.

        Returns:
            Any: The crawl job ID or the crawl results if waiting until completion.

        Raises:
            Exception: If the crawl job initiation or monitoring fails.
        """
        headers = self._prepare_headers(idempotency_key)
        json_data = {'url': url}
        if params:
            json_data.update(params)
        response = self._post_request(f'{self.api_url}/v0/crawl', json_data, headers)
        if response.status_code == 200:
            job_id = response.json().get('jobId')
            if wait_until_done:
                return self._monitor_job_status(job_id, headers, poll_interval)
            else:
                return {'jobId': job_id}
        else:
            self._handle_error(response, 'start crawl job')

    def check_crawl_status(self, job_id: str) -> Any:
        """
        Check the status of a crawl job using the Firecrawl API.

        Args:
            job_id (str): The ID of the crawl job.

        Returns:
            Any: The status of the crawl job.

        Raises:
            Exception: If the status check request fails.
        """
        headers = self._prepare_headers()
        response = self._get_request(f'{self.api_url}/v0/crawl/status/{job_id}', headers)
        if response.status_code == 200:
            return response.json()
        else:
            self._handle_error(response, 'check crawl status')

    def _prepare_headers(self, idempotency_key: Optional[str] = None) -> Dict[str, str]:
        """
        Prepare the headers for API requests.

        Args:
            idempotency_key (Optional[str]): A unique key to ensure idempotency of requests.

        Returns:
            Dict[str, str]: The headers including content type, authorization, and optionally idempotency key.
        """
        if idempotency_key:
            return {
                'Content-Type': 'application/json',
                'Authorization': f'Bearer {self.api_key}',
                'x-idempotency-key': idempotency_key
            }

        return {
            'Content-Type': 'application/json',
            'Authorization': f'Bearer {self.api_key}',
        }

    def _post_request(self, url: str,
                      data: Dict[str, Any],
                      headers: Dict[str, str],
                      retries: int = 3,
                      backoff_factor: float = 0.5) -> requests.Response:
        """
        Make a POST request with retries.

        Args:
            url (str): The URL to send the POST request to.
            data (Dict[str, Any]): The JSON data to include in the POST request.
            headers (Dict[str, str]): The headers to include in the POST request.
            retries (int): Number of retries for the request.
            backoff_factor (float): Backoff factor for retries.

        Returns:
            requests.Response: The response from the POST request.

        Raises:
            requests.RequestException: If the request fails after the specified retries.
        """
        for attempt in range(retries):
            response = requests.post(url, headers=headers, json=data)
            if response.status_code == 502:
                time.sleep(backoff_factor * (2 ** attempt))
            else:
                return response
        return response

    def _get_request(self, url: str,
                     headers: Dict[str, str],
                     retries: int = 3,
                     backoff_factor: float = 0.5) -> requests.Response:
        """
        Make a GET request with retries.

        Args:
            url (str): The URL to send the GET request to.
            headers (Dict[str, str]): The headers to include in the GET request.
            retries (int): Number of retries for the request.
            backoff_factor (float): Backoff factor for retries.

        Returns:
            requests.Response: The response from the GET request.

        Raises:
            requests.RequestException: If the request fails after the specified retries.
        """
        for attempt in range(retries):
            response = requests.get(url, headers=headers)
            if response.status_code == 502:
                time.sleep(backoff_factor * (2 ** attempt))
            else:
                return response
        return response

    def _monitor_job_status(self, job_id: str, headers: Dict[str, str], poll_interval: int) -> Any:
        """
        Monitor the status of a crawl job until completion.

        Args:
            job_id (str): The ID of the crawl job.
            headers (Dict[str, str]): The headers to include in the status check requests.
            poll_interval (int): Secounds between status checks.

        Returns:
            Any: The crawl results if the job is completed successfully.

        Raises:
            Exception: If the job fails or an error occurs during status checks.
        """
        while True:
            status_response = self._get_request(f'{self.api_url}/v0/crawl/status/{job_id}', headers)
            if status_response.status_code == 200:
                status_data = status_response.json()
                if status_data['status'] == 'completed':
                    if 'data' in status_data:
                        return status_data['data']
                    else:
                        raise Exception('Crawl job completed but no data was returned')
                elif status_data['status'] in ['active', 'paused', 'pending', 'queued', 'waiting']:
                    poll_interval=max(poll_interval,2)
                    time.sleep(poll_interval)  # Wait for the specified interval before checking again
                else:
                    raise Exception(f'Crawl job failed or was stopped. Status: {status_data["status"]}')
            else:
                self._handle_error(status_response, 'check crawl status')

    def _handle_error(self, response: requests.Response, action: str) -> None:
        """
        Handle errors from API responses.

        Args:
            response (requests.Response): The response object from the API request.
            action (str): Description of the action that was being performed.

        Raises:
            Exception: An exception with a message containing the status code and error details from the response.
        """
        error_message = response.json().get('error', 'No additional error details provided.')

        if response.status_code == 402:
            message = f"Payment Required: Failed to {action}. {error_message}"
        elif response.status_code == 408:
            message = f"Request Timeout: Failed to {action} as the request timed out. {error_message}"
        elif response.status_code == 409:
            message = f"Conflict: Failed to {action} due to a conflict. {error_message}"
        elif response.status_code == 500:
            message = f"Internal Server Error: Failed to {action}. {error_message}"
        else:
            message = f"Unexpected error during {action}: Status code {response.status_code}. {error_message}"

        # Raise an HTTPError with the custom message and attach the response
        raise requests.exceptions.HTTPError(message, response=response)
    <|MERGE_RESOLUTION|>--- conflicted
+++ resolved
@@ -35,11 +35,8 @@
             logger.debug("Initialized FirecrawlApp with API key: %s", self.api_key)
 
         self.api_url = api_url or os.getenv('FIRECRAWL_API_URL', 'https://api.firecrawl.dev')
-<<<<<<< HEAD
-=======
         if self.api_url != 'https://api.firecrawl.dev':
             logger.debug("Initialized FirecrawlApp with API URL: %s", self.api_url)
->>>>>>> cc2e3f05
 
     def scrape_url(self, url: str, params: Optional[Dict[str, Any]] = None) -> Any:
         """
