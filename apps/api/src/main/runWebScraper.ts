--- conflicted
+++ resolved
@@ -26,12 +26,8 @@
     onError: (error) => {
       job.moveToFailed(error);
     },
-<<<<<<< HEAD
     team_id: job.data.team_id,
-    bull_job_id: job.id.toString(),
-=======
-    team_id: job.data.team_id
->>>>>>> f1eb6c5f
+    bull_job_id: job.id.toString()
   })) as { success: boolean; message: string; docs: Document[] };
 }
 export async function runWebScraper({
@@ -66,12 +62,8 @@
         mode: mode,
         urls: [url],
         crawlerOptions: crawlerOptions,
-<<<<<<< HEAD
         pageOptions: pageOptions,
-        bullJobId: bull_job_id,
-=======
-        pageOptions: pageOptions
->>>>>>> f1eb6c5f
+        bullJobId: bull_job_id
       });
     } else {
       await provider.setOptions({
